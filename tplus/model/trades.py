--- conflicted
+++ resolved
@@ -54,24 +54,7 @@
 
 def parse_user_trades(data: list[dict]) -> list[UserTrade]:
     """Parse user trade data into UserTrade objects."""
-<<<<<<< HEAD
-    return [
-        UserTrade(
-            asset_id=AssetIdentifier(item["asset_id"]),
-            trade_id=item["trade_id"],
-            order_id=item["order_id"],
-            price=Decimal(item["price"]),
-            quantity=Decimal(item["quantity"]),
-            timestamp_ns=int(item["timestamp_ns"]),
-            is_maker=bool(item["is_maker"]),
-            is_buyer=bool(item["is_buyer"]),
-            status=item["status"],
-        )
-        for item in data
-    ]
-=======
     return [UserTrade.model_validate(item) for item in data]
->>>>>>> 27b3b5cd
 
 
 class BaseTradeEvent(BaseModel):
@@ -81,17 +64,8 @@
 class TradePendingEvent(BaseTradeEvent):
     """Represents a trade that has occurred but is awaiting final confirmation."""
 
-<<<<<<< HEAD
-    event_type: Literal["PENDING"] = Field(default="PENDING")
-    order_id: str
-    match_id: str  # Or some identifier for the match
-    price: Decimal
-    quantity: int
-    timestamp_ns: int
-=======
     event_type: Literal["Pending"] = Field(default="Pending")
     trade: Trade
->>>>>>> 27b3b5cd
 
 
 class TradeConfirmedEvent(BaseTradeEvent):
@@ -114,24 +88,9 @@
 def parse_single_trade(item: dict[str, Any]) -> Trade:
     """Parses a single trade dictionary into a Trade object."""
     try:
-<<<<<<< HEAD
-        return Trade(
-            asset_id=AssetIdentifier(item["asset_id"]),
-            trade_id=item["trade_id"],
-            order_id=item.get("order_id", ""),
-            price=Decimal(item["price"]),
-            quantity=Decimal(item["quantity"]),
-            timestamp_ns=int(item["timestamp_ns"]),
-            buyer_is_maker=bool(item.get("buyer_is_maker", item.get("is_maker", False))),
-            status=item.get("status", "Confirmed"),
-        )
-    except (KeyError, ValueError, TypeError) as e:
-        raise ValueError(f"Invalid single trade data: {item}") from e
-=======
         return Trade.model_validate(item)
     except Exception as err:
         raise ValueError(f"Invalid single trade data: {item}. Err={err}") from err
->>>>>>> 27b3b5cd
 
 
 def parse_single_user_trade(item: dict[str, Any]) -> UserTrade:
@@ -165,24 +124,10 @@
         raise ValueError("Payload not present")
 
     try:
-<<<<<<< HEAD
-        if event_type == "PENDING":
-            return TradePendingEvent(
-                order_id=payload["order_id"],
-                match_id=payload["match_id"],
-                price=Decimal(payload["price"]),
-                quantity=int(payload["quantity"]),
-                timestamp_ns=int(payload["timestamp_ns"]),
-            )
-
-        elif event_type == "CONFIRMED":
-            parsed_trade = parse_single_trade(payload)
-=======
         parsed_trade = parse_single_trade(payload)
         if event_type == "Pending":
             return TradePendingEvent(trade=parsed_trade)
         elif event_type == "Confirmed":
->>>>>>> 27b3b5cd
             return TradeConfirmedEvent(trade=parsed_trade)
 
         # No other option, already validated above.

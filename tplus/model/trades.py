from typing import Any, Literal, Union

from pydantic import BaseModel, Field

from tplus.model.asset_identifier import AssetIdentifier


class Trade(BaseModel):
    asset_id: AssetIdentifier
    trade_id: int
    order_id: str
    price: float
    quantity: float
    timestamp_ns: int
    is_maker: bool
    is_buyer: bool
<<<<<<< HEAD
    status: Literal["Pending", "Confirmed"]
=======
    status: Literal["Pending", "Confirmed", "Rollbacked"]
>>>>>>> 6bba11d8


def parse_trades(data: list[dict]) -> list[Trade]:
    return [
        Trade(
            asset_id=AssetIdentifier(**item["asset_id"]),
            trade_id=item["trade_id"],
            order_id=item["order_id"],
            price=item["price"],
            quantity=item["quantity"],
            timestamp_ns=item["timestamp_ns"],
            is_maker=item["is_maker"],
            is_buyer=item["is_buyer"],
            status=item["status"],
        )
        for item in data
    ]


# --- WebSocket Trade Events ---


class BaseTradeEvent(BaseModel):
    event_type: str


class TradePendingEvent(BaseTradeEvent):
    """Represents a trade that has occurred but is awaiting final confirmation."""

    event_type: Literal["PENDING"] = Field(default="PENDING")
    # Include fields available at the pending stage
    order_id: str
    match_id: str  # Or some identifier for the match
    price: float
    quantity: int
    timestamp_ns: int
    # Maybe asset_id, buyer/seller info if available


class TradeConfirmedEvent(BaseTradeEvent):
    """Represents a finalized trade."""

    event_type: Literal["CONFIRMED"] = Field(default="CONFIRMED")
    trade: Trade  # The fully confirmed trade details


# Union type for type hinting
TradeEvent = Union[TradePendingEvent, TradeConfirmedEvent]


# Helper to parse a single trade dict (similar to parse_trades but for one)
def parse_single_trade(item: dict[str, Any]) -> Trade:
    """Parses a single trade dictionary into a Trade object."""
    try:
        return Trade(
            asset_id=AssetIdentifier(**item["asset_id"]),
            trade_id=item["trade_id"],
            order_id=item["order_id"],
            price=float(item["price"]),
            quantity=int(item["quantity"]),
            timestamp_ns=int(item["timestamp_ns"]),
            is_maker=bool(item["is_maker"]),
            is_buyer=bool(item["is_buyer"]),
            confirmed=bool(item["confirmed"]),
        )
    except (KeyError, ValueError, TypeError) as e:
        # Add logging if desired
        raise ValueError(f"Invalid single trade data: {item}") from e


def parse_trade_event(data: dict[str, Any]) -> TradeEvent:
    """Parses a trade event dictionary from the WebSocket stream."""
    event_type = data.get("event_type")
    payload = data.get("payload", {})

    if not event_type or not isinstance(payload, dict):
        raise ValueError(f"Invalid trade event structure: {data}")

    try:
        if event_type == "PENDING":
            # Assuming payload directly contains the fields for TradePendingEvent
            return TradePendingEvent(
                order_id=payload["order_id"],
                match_id=payload["match_id"],
                price=float(payload["price"]),
                quantity=int(payload["quantity"]),
                timestamp_ns=int(payload["timestamp_ns"]),
            )

        elif event_type == "CONFIRMED":
            # Assume payload is the raw trade dictionary
            parsed_trade = parse_single_trade(payload)
            return TradeConfirmedEvent(trade=parsed_trade)

        else:
            # Add logging
            raise ValueError(f"Unknown trade event type: {event_type}")

    except (KeyError, ValueError, TypeError) as e:
        # Add logging
        raise ValueError(f"Invalid data for trade event type {event_type}: {data}") from e<|MERGE_RESOLUTION|>--- conflicted
+++ resolved
@@ -14,12 +14,7 @@
     timestamp_ns: int
     is_maker: bool
     is_buyer: bool
-<<<<<<< HEAD
-    status: Literal["Pending", "Confirmed"]
-=======
     status: Literal["Pending", "Confirmed", "Rollbacked"]
->>>>>>> 6bba11d8
-
 
 def parse_trades(data: list[dict]) -> list[Trade]:
     return [

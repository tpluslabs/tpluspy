--- conflicted
+++ resolved
@@ -160,18 +160,17 @@
             self._deployments[chain_id] = self._contract_container.at(address)
 
     @classmethod
-<<<<<<< HEAD
-    def deploy(cls, *args, sender: AccountAPI) -> "TPlusContract":
-        contract_container = load_tplus_contract_container(cls.NAME)
-        instance = sender.deploy(contract_container, *args)
-=======
-    def deploy(cls, sender: "AccountAPI", **kwargs) -> "TPlusContract":
+    def deploy(cls, *args, sender: AccountAPI, **kwargs) -> "TPlusContract":
+        tplus_contracts_version = kwargs.pop("tplus_contracts_version", None)
         contract_container = load_tplus_contract_container(
-            cls.NAME, version=kwargs.get("tplus_contracts_version")
+            cls.NAME, version=tplus_contracts_version
         )
-        instance = sender.deploy(contract_container)
->>>>>>> 79c1a462
+        instance = sender.deploy(contract_container, *args, **kwargs)
         chain_id = cls.chain_manager.chain_id
+
+        if version := tplus_contracts_version:
+            kwargs["tplus_contracts_version"] = version
+
         return cls(default_deployer=sender, chain_id=chain_id, address=instance.address, **kwargs)
 
     @classmethod
@@ -416,8 +415,7 @@
             raise  # Error as-is.
 
     @classmethod
-<<<<<<< HEAD
-    def deploy(cls, *args, sender: AccountAPI) -> "DepositVault":
+    def deploy(cls, *args, sender: AccountAPI, **kwargs) -> "DepositVault":
         owner = args[0] if args else sender
         address = sender.get_deployment_address()
         separator = (
@@ -428,12 +426,8 @@
                 _verifyingContract_=address,
             )._domain_separator_
         )
-=======
-    def deploy(cls, *, sender: "AccountAPI", **kwargs) -> "DepositVault":
-        instance = super().deploy(sender, **kwargs)
->>>>>>> 79c1a462
-
-        instance = super().deploy(owner, separator, sender=sender)
+
+        instance = super().deploy(owner, separator, sender=sender, **kwargs)
 
         if instance.address != address:
             # Shouldn't happen - but just in case, as this will cause hard to detect problems.

#!/usr/bin/env python
from pathlib import Path

from setuptools import find_packages, setup

here = Path(__file__).parent.absolute()
long_description = (here / "README.md").read_text(encoding="utf-8")

setup(
    name="tpluspy",
    use_scm_version=True,
    setup_requires=["setuptools_scm"],
    description="""tpluspy: Client utilities for interacting with tplus""",
    long_description=long_description,
    long_description_content_type="text/markdown",
    author="TPlus Labs",
    author_email="admin@tlus.cx",
    url="https://github.com/tpluslabs/tpluspy",
    include_package_data=True,
    install_requires=[
        "cryptography>=44.0.1",
        "eth-pydantic-types>=0.2.2,<0.3",
        "eth-utils>=5.1.0,<6",
        "httpx>=0.20",
        "pycryptodome>=3.17.1",
        "pydantic>=2.10.4,<3",
        "websockets>=13.1,<14",
    ],
    python_requires=">=3.10,<4",
    extras_require={
        "test": [
            "pytest>=8.0",
            "pytest-timeout>=2.2.0,<3",
            "pytest-mock",
            "anyio>=4",
            "pytest-anyio>=0.0.0",
            "trio>=0.24",
        ],
        "lint": [
            "ruff>=0.11.7",
            "mypy>=1.18.2,<2",
        ],
        "release": [
            "setuptools>=75.6.0",
            "wheel",
            "twine",
        ],
        "evm": [
            "ape-tokens",
            "click",
<<<<<<< HEAD
            "eip712<3",
=======
            "eip712>=0.3.1",
>>>>>>> 9560b2aa
            "eth-ape>=0.8.32,<0.9",
            "hexbytes>=1.3.1,<2",
        ],
    },
    py_modules=["tpluspy"],
    license="Apache-2.0",
    zip_safe=False,
    keywords="ethereum",
    packages=find_packages(exclude=["tests", "tests.*"]),
    package_data={"tpluspy": ["py.typed", "evm/manifests/*"]},
    classifiers=[
        "Development Status :: 5 - Production/Stable",
        "Intended Audience :: Developers",
        "License :: OSI Approved :: Apache Software License",
        "Natural Language :: English",
        "Operating System :: MacOS",
        "Operating System :: POSIX",
        "Programming Language :: Python :: 3",
        "Programming Language :: Python :: 3.10",
        "Programming Language :: Python :: 3.11",
        "Programming Language :: Python :: 3.12",
        "Programming Language :: Python :: 3.13",
    ],
)<|MERGE_RESOLUTION|>--- conflicted
+++ resolved
@@ -48,11 +48,7 @@
         "evm": [
             "ape-tokens",
             "click",
-<<<<<<< HEAD
-            "eip712<3",
-=======
             "eip712>=0.3.1",
->>>>>>> 9560b2aa
             "eth-ape>=0.8.32,<0.9",
             "hexbytes>=1.3.1,<2",
         ],
